// @flow
<<<<<<< HEAD
import colors from 'colors';

=======
>>>>>>> 6ad7126c
import {child_process, fs, os, path} from '../lib/node.js';
import {copyFile, recursiveRmdir} from '../lib/fileUtils.js';
import {gitHubClient} from '../lib/github.js';
import {getNpmLibDefDirFromNested} from '../lib/npm/npmLibDefs';
import {getLibDefs, parseRepoDirItem} from '../lib/libDefs.js';
import {listItem, sectionHeader} from '../lib/logger';
import isInFlowTypedRepo from '../lib/isInFlowTypedRepo';
import {
  toSemverString as flowVerToSemverString,
  extractFlowDirFromFlowDirPath,
} from '../lib/flowVersion';
import {getDefinitionsDiff} from '../lib/git';

import got from 'got';
import * as semver from 'semver';
import StreamZip from 'node-stream-zip';
import typeof Yargs from 'yargs';
import type {FlowVersion} from '../lib/flowVersion.js';
import {ValidationError} from '../lib/ValidationError';

export type Args = {
  path?: mixed, // string
  onlyChanged?: mixed, //boolean
  numberOfFlowVersions?: mixed, // number
  testPatterns: mixed, // Array<string>
  ...
};

/**
 * Used to decide which binary to fetch for each version of Flow.
 *
 * Return type matches the binaries returned by flow releases
 * https://github.com/facebook/flow/releases
 *
 * eg: If the binary for the OS is `flow-linux-arm64-v0.206.0.zip`
 * we will return `linux-arm64`
 */
const BIN_PLATFORM = (() => {
  const arch = os.arch();

  switch (os.type()) {
    case 'Linux':
      if (arch === 'arm') {
        return 'linux-arm64';
      }
      return 'linux64';
    case 'Darwin':
      if (arch === 'arm') {
        return 'osx-arm64';
      }
      return 'osx';
    case 'Windows_NT':
      return 'win64';

    default:
      throw new Error('Unsupported os.type()! ' + os.type());
  }
})();

const PKG_ROOT_DIR = path.join(__dirname, '..', '..');
export const TEST_DIR: string = path.join(PKG_ROOT_DIR, '.test-dir');
const BIN_DIR = path.join(PKG_ROOT_DIR, '.flow-bins-cache');
const P = Promise;

type TestGroup = {
  id: string,
  testFilePaths: Array<string>,
  libDefPath: string,
  flowVersion: FlowVersion,
  /**
   * Object of dependencies and the supported versions of current definition
   */
  deps: {
    [key: string]: Array<string>,
  },
};

/**
 * Scan the definitions/ directory to extract a flat list of TestGroup
 * structs. Each TestGroup represents a Package/PackageVersion/FlowVersion
 * directory.
 */
const basePathRegex = new RegExp(
  'definitions/(npm|environments)/(@[^/]*/)?[^/]*/?',
);

async function getTestGroups(
  repoDirPath: string,
  envDirPath: string,
  onlyChanged: boolean = false,
): Promise<Array<TestGroup>> {
  let libDefs = await getLibDefs(repoDirPath);
  let envDefs = await getLibDefs(envDirPath);
  if (onlyChanged) {
    const diff = await getDefinitionsDiff();
    const baseDiff: string[] = diff
      .map(d => {
        if (d.endsWith('CODEOWNERS')) {
          return '';
        }

        const match = d.match(basePathRegex);
        if (match) {
          return match[0];
        }

        return '';
      })
      .filter(d => d !== '');

    const changedDefs = baseDiff.map(d => {
      const {pkgName, pkgVersion} = parseRepoDirItem(d);
      const {major, minor, patch} = pkgVersion;
      return {
        name: pkgName,
        version: `v${major}.${minor}.${patch}`,
      };
    });
    libDefs = [...libDefs, ...envDefs].filter(def => {
      return changedDefs.some(d => {
        // This is for env defs
        if (d.version === 'vx.x.x') {
          return d.name === def.pkgName;
        }
        // If the definition is a dependant of a changed package
        if (def.configPath) {
          const deps = JSON.parse(fs.readFileSync(def.configPath, 'utf-8'))
            .deps;
          const isDependantOfChanged = Object.keys(deps).some(
            dep => dep === d.name && deps[dep].some(s => s === d.version),
          );
          if (isDependantOfChanged) return true;
        }
        return d.name === def.pkgName && d.version === def.pkgVersionStr;
      });
    });
  }
  return libDefs.map(libDef => {
    const groupID = `${libDef.pkgName}_${libDef.pkgVersionStr}/${libDef.flowVersionStr}`;

    const deps = libDef.configPath
      ? JSON.parse(fs.readFileSync(libDef.configPath, 'utf-8')).deps
      : {};

    return {
      id: groupID,
      testFilePaths: libDef.testFilePaths,
      libDefPath: libDef.path,
      flowVersion: libDef.flowVersion,
      deps,
    };
  });
}

function printSkipMessage(flowVersion: string, githubUrl: string) {
  console.log(
    '==========================================================================================',
  );
  console.log(`We are temporarily skipping ${flowVersion} due to ${githubUrl}`);
  console.log(
    '==========================================================================================',
  );
}

// Once we've fetched flow bin releases they will be cached
// For subsequent tests within the same test run.
let _flowReleases = [];

/**
 * Memoized function that queries the GitHub releases for Flow, downloads the
 * zip for each version, extracts the zip, and moves the binary to
 * TEST_BIN/flow-vXXX for use later when running tests.
 */
async function getOrderedFlowBinVersions(
  numberOfReleases: number,
  flowVersion: FlowVersion,
): Promise<Array<string>> {
  sectionHeader('Fetching flow binaries...');
  const IS_WINDOWS = os.type() === 'Windows_NT';
  const GH_CLIENT = gitHubClient();
  const OS_ARCH_FILTER_RE = new RegExp(`flow-${BIN_PLATFORM}-v`);

  // Fetching all available flow versions
  // before deciding which to run
  if (_flowReleases.length === 0) {
    let foundAllFlowVersions = false;
    let page = 1;
    while (!foundAllFlowVersions) {
      try {
        const pageVersions = await GH_CLIENT.repos.listReleases({
          owner: 'facebook',
          repo: 'flow',
          page,
          per_page: 50,
        });
        listItem(`Fetched page: ${page}`);
        page += 1;
        _flowReleases.push(...pageVersions.data);

        if (pageVersions.data.length === 0) {
          foundAllFlowVersions = true;
        }
      } catch (e) {
        console.error(e);
        foundAllFlowVersions = true;
      }
    }
  }

  const filteredVersions = selectFlowTestVersions(
    _flowReleases.map(o => o.tag_name),
    flowVersion,
    numberOfReleases,
  );

  const flowBins = _flowReleases
    .filter(ver => filteredVersions.includes(ver.tag_name))
    .filter(rel => {
      if (rel.tag_name.endsWith('-rc')) {
        return false;
      }

      if (rel.tag_name === 'v0.67.0') {
        printSkipMessage(
          rel.tag_name,
          'https://github.com/facebook/flow/issues/5922',
        );
        return false;
      } else if (rel.tag_name === 'v0.63.0' || rel.tag_name === 'v0.70.0') {
        printSkipMessage(
          rel.tag_name,
          'https://github.com/flowtype/flow-typed/issues/2422',
        );
        return false;
      } else if (semver.lt(rel.tag_name, '0.53.0')) {
        console.log('flow-typed only supports flow 0.53.0 and newer');
        return false;
      } else if (
        IS_WINDOWS &&
        (semver.eq(rel.tag_name, '0.57.0') ||
          semver.eq(rel.tag_name, '0.57.1') ||
          semver.eq(rel.tag_name, '0.57.2'))
      ) {
        // Because flow 0.57 was broken before 0.57.3 on the Windows platform, we also skip those versions when running on windows.
        return false;
      }
      return true;
    })
    .map(rel => {
      // Find the binary zip in the list of assets
      const binZip = rel.assets
        .filter(({name}) => {
          return OS_ARCH_FILTER_RE.test(name) && !/-latest.zip$/.test(name);
        })
        .map(asset => asset.browser_download_url);

      if (binZip.length !== 1) {
        throw new Error(
          'Unexpected number of ' +
            BIN_PLATFORM +
            ' assets for flow-' +
            rel.tag_name +
            '! ' +
            JSON.stringify(binZip),
        );
      } else {
        const version =
          rel.tag_name[0] === 'v' ? rel.tag_name : 'v' + rel.tag_name;
        return {version, binURL: binZip[0]};
      }
    })
    .sort((a, b) => {
      return semver.lt(a.version, b.version) ? -1 : 1;
    });

  await P.all(
    flowBins.map(async ({version, binURL}) => {
      const zipPath = path.join(BIN_DIR, 'flow-' + version + '.zip');
      const binPath = path.join(
        BIN_DIR,
        'flow-' + version + (IS_WINDOWS ? '.exe' : ''),
      );

      if (await fs.exists(binPath)) {
        return;
      }

      // Download the zip file
      await new Promise((res, rej) => {
        console.log('  Fetching flow-%s...', version);
        got
          .stream(binURL, {
            headers: {
              'User-Agent':
                'flow-typed Test Runner (github.com/flowtype/flow-typed)',
            },
          })
          .on('error', err => rej(err))
          .pipe(
            fs.createWriteStream(zipPath).on('close', () => {
              console.log('    flow-%s finished downloading.', version);
              res();
            }),
          );
      });

      // Extract the flow binary
      const flowBinDirPath = path.join(BIN_DIR, 'TMP-flow-' + version);
      await fs.mkdir(flowBinDirPath);

      console.log('  Extracting flow-%s...', version);
      const zip = new StreamZip.async({file: zipPath});
      const extractedCount = await zip.extract(null, flowBinDirPath);
      console.log('  Extracted %s entries', extractedCount);

      if (IS_WINDOWS) {
        await fs.rename(
          path.join(flowBinDirPath, 'flow', 'flow.exe'),
          path.join(BIN_DIR, 'flow-' + version + '.exe'),
        );
      } else {
        await fs.rename(
          path.join(flowBinDirPath, 'flow', 'flow'),
          path.join(BIN_DIR, 'flow-' + version),
        );

        await child_process.execP(
          ['chmod', '755', path.join(BIN_DIR, 'flow-' + version)].join(' '),
        );
      }

      console.log('  Removing flow-%s artifacts...', version);
      await P.all([recursiveRmdir(flowBinDirPath), fs.unlink(zipPath)]);
      console.log('    flow-%s complete!', version);
    }),
  );

  console.log('Finished fetching Flow binaries.\n');

  return flowBins.map(bin => bin.version);
}

const flowNameRegex = /^flow-v[0-9]+.[0-9]+.[0-9]+(\.exe)?$/;
/**
 * flow filename should be `flow-vx.x.x`
 * @param {string} name
 */
function checkFlowFilename(name: string) {
  return flowNameRegex.test(name);
}

/**
 * Return the sorted list of cached flow binaries that have previously been retrieved from github
 * and cached in the `.flow-bins-cache` directory.  This function is usually called when a failure
 * has occurred when attempting to refresh the flow releases from github, i.e. offline or over
 * API limit.
 */
async function getCachedFlowBinVersions(
  numberOfReleases: number,
  flowVersion: FlowVersion,
): Promise<Array<string>> {
  // read the files with name `flow-vx.x.x` from the bin dir and remove the leading `flow-` prefix
  const versions: any[] = (await fs.readdir(path.join(BIN_DIR)))
    .filter(checkFlowFilename)
    .map(dir => dir.slice('flow-'.length));

  // sort the versions that we have in-place
  // removing the `v` prefix before semver comparison
  versions.sort((a, b) => {
    return semver.lt(a.substring(1), b.substring(1)) ? -1 : 1;
  });

  return selectFlowTestVersions(versions, flowVersion, numberOfReleases);
}

export async function writeFlowConfig(
  repoDirPath: string,
  testDirPath: string,
  libDefPath: string,
  version: string,
  depPaths: Array<string>,
) {
  // /!\---------------------------------------------------------------------/!\
  // Whenever you introduce a new difference depending on the version, don't
  // forget to update the constant array CONFIGURATION_CHANGE_VERSIONS.
  // /!\---------------------------------------------------------------------/!\
  const destFlowConfigPath = path.join(testDirPath, '.flowconfig');

  const flowConfigData = [
    '[libs]',
    ...depPaths,
    path.basename(libDefPath),
    path.join(repoDirPath, '..', '__util__', 'tdd_framework.js'),
    '',
    '[options]',
    'include_warnings=true',
    'server.max_workers=0',
    semver.gte(version, '0.200.0') ? 'exact_by_default=true' : '', // from version 0.202.0 default is true
    // Fixes out of shared memory error for Mac Rosetta 2, see https://github.com/facebook/flow/issues/8538
    'sharedmemory.heap_size=3221225472',
    semver.lt(version, '0.125.0')
      ? 'suppress_comment=\\\\(.\\\\|\\n\\\\)*\\\\$FlowExpectedError'
      : '',
    '',

    // Be sure to ignore stuff in the node_modules directory of the flow-typed
    // CLI repository!
    '[ignore]',
    path.join(testDirPath, '..', '..', 'node_modules'),
    '',
    '[lints]',
    semver.gte(version, '0.104.0') && semver.lt(version, '0.201.0')
      ? 'implicit-inexact-object=error'
      : '',
    semver.gte(version, '0.201.0') ? 'ambiguous-object-type=error' : '',
  ].join('\n');
  await fs.writeFile(destFlowConfigPath, flowConfigData);
}

function testTypeDefinition(flowVer: string, testDirPath: string) {
  return new Promise(res => {
    const IS_WINDOWS = os.type() === 'Windows_NT';
    const child = child_process.exec(
      [
        path.join(BIN_DIR, 'flow-' + flowVer + (IS_WINDOWS ? '.exe' : '')),
        'check',
        '--strip-root',
        '--all',
        testDirPath,
      ].join(' '),
    );

    let stdErrOut = '';
    child.stdout.on('data', data => (stdErrOut += data));
    child.stderr.on('data', data => (stdErrOut += data));

    child.on('error', execError => {
      res({stdErrOut, errCode: null, execError});
    });

    child.on('close', errCode => {
      res({stdErrOut, errCode, execError: null});
    });
  });
}

async function runFlowTypeDefTests(
  flowVersionsToRun: Array<string>,
  groupId: string,
  testDirPath: string,
) {
  const errors = [];
  while (flowVersionsToRun.length > 0) {
    // Run tests in batches to avoid saturation
    const testBatch = flowVersionsToRun
      .slice(0, Math.min(flowVersionsToRun.length, 5))
      .map(group => (flowVersionsToRun.shift(), group));

    await P.all(
      testBatch.map(async flowVer => {
        const testRunId = groupId + ' (flow-' + flowVer + ')';

        console.log('Testing %s...', testRunId);

        const {stdErrOut, errCode, execError} = await testTypeDefinition(
          flowVer,
          testDirPath,
        );

        if (execError !== null) {
          errors.push(
            testRunId + ': Error executing Flow process: ' + execError.stack,
          );
        } else if (!stdErrOut.endsWith('Found 0 errors\n')) {
          errors.push(
            testRunId +
              ': Unexpected Flow errors (' +
              String(errCode) +
              '):\n\n' +
              stdErrOut,
          );
        }
      }),
    );
  }
  return errors;
}

async function testLowestCapableFlowVersion(
  lowerVersions: Array<string>,
  testDirPath: string,
  lowestFlowVersionRan: string,
) {
  let lowerFlowVersionsToRun: Array<string> = lowerVersions;
  let lowestCapableFlowVersion = lowestFlowVersionRan;
  while (lowerFlowVersionsToRun.length > 0) {
    const lowerTestBatch = lowerFlowVersionsToRun
      .slice(0, Math.min(lowerFlowVersionsToRun.length, 5))
      .map(group => (lowerFlowVersionsToRun.shift(), group));

    await P.all(
      lowerTestBatch.map(async flowVer => {
        const {stdErrOut, execError} = await testTypeDefinition(
          flowVer,
          testDirPath,
        );

        if (execError !== null || !stdErrOut.endsWith('Found 0 errors\n')) {
          lowerFlowVersionsToRun = [];
        } else {
          lowestCapableFlowVersion = semver.lt(
            lowestCapableFlowVersion,
            flowVer,
          )
            ? lowestCapableFlowVersion
            : flowVer;
        }
      }),
    );
  }
  return lowestCapableFlowVersion;
}

async function findLowestCapableFlowVersion(
  repoDirPath: string,
  orderedFlowVersions: Array<string>,
  lowestFlowVersionRan: string,
  testDirPath: string,
  libDefPath: string,
  depPaths: Array<string>,
) {
  let lowerFlowVersionsToRun = orderedFlowVersions.filter(flowVer => {
    return semver.lt(flowVer, lowestFlowVersionRan);
  });
  lowerFlowVersionsToRun.reverse();
  await writeFlowConfig(
    repoDirPath,
    testDirPath,
    libDefPath,
    lowestFlowVersionRan,
    depPaths,
  );
  return await testLowestCapableFlowVersion(
    lowerFlowVersionsToRun,
    testDirPath,
    lowestFlowVersionRan,
  );
}

/**
 * Remove all files except flow instances
 */
async function removeTrashFromBinDir() {
  (await fs.readdir(path.join(BIN_DIR)))
    .filter(name => !checkFlowFilename(name))
    .forEach(async el => {
      const dir = path.resolve(BIN_DIR, el);
      if (!fs.exists(dir)) {
        await fs.unlink(dir);
      }
    });
}

// These versions introduce a change in the .flowconfig file. We need to make
// sure that the flowconfig file is rewritten when reaching these versions.
// MAKE SURE TO PREPEND THE VERSION WITH "v".
const CONFIGURATION_CHANGE_VERSIONS = [
  'v0.104.0', // Adding lint
  'v0.125.0', // Remove suppress_comments
  'v0.200.0', // exact_by_default become required
];

/**
 * This function splits a list of flow versions into a list of lists of versions
 * where the flowconfig configuration is compatible.
 * The list of versions need to be sorted for this function to work properly.
 */
function partitionListOfFlowVersionsPerConfigChange(
  flowVersions: $ReadOnlyArray<string>,
): Array<Array<string>> {
  const result = [];
  let lastIndex = 0;

  for (const pivotVersion of CONFIGURATION_CHANGE_VERSIONS) {
    const index = flowVersions.indexOf(pivotVersion, lastIndex + 1);
    if (index < 0) {
      continue;
    }

    // We extract a new group up to the pivot version excluded (because the
    // pivot version introduced the configuration incompatibility).
    result.push(flowVersions.slice(lastIndex, index));
    lastIndex = index;
  }

  result.push(flowVersions.slice(lastIndex));

  return result;
}

/**
 * Map through every dependency + their versions and replace with
 * the definition's path,
 * recursively including those dependency's dependencies.
 *
 * Then shuffle to create a new Array<Array<>> that will test
 * All dependencies across various supported versions.
 */
function getDepTestGroups(testGroup: TestGroup) {
  const flowDirVersion = extractFlowDirFromFlowDirPath(testGroup.id);
  const depBasePath = getNpmLibDefDirFromNested(testGroup.libDefPath);

  const getMappedDepPaths = (deps: {
    [key: string]: Array<string>,
  }): Array<
    Array<{
      main: string,
      deps: Array<string>,
    }>,
  > => {
    return Object.keys(deps).map(depName => {
      const nameSplit = depName.split('/');
      const scope = nameSplit.length > 1 ? `${nameSplit[0]}/` : '';
      const packageName = nameSplit.length > 1 ? nameSplit[1] : depName;

      return deps[depName].map(version => {
        const flowDirPath = `${depBasePath}${scope}${packageName}_${version}/${flowDirVersion}`;
        const defPath = `${flowDirPath}/${packageName}_${version}.js`;

        if (!fs.existsSync(defPath)) {
          throw new Error(
            colors.red(
              `${depName}@${version} cannot be a dependency of ${testGroup.id} because either the dependency@version does't exist or they do not have matching flow version ranges`,
            ),
          );
        }

        // For the current dependency check if it has nested dependencies
        let defDeps;
        try {
          defDeps = JSON.parse(
            fs.readFileSync(`${flowDirPath}/config.json`, 'utf-8'),
          ).deps;
        } catch (e) {}

        return {
          main: defPath,
          // Create a recursive list of main def and def dep paths
          // that are later used to inject into the test group so that
          // dependencies can resolve their dependencies.
          //
          // Note: This strategy doesn't create an exhaustive list validating
          // a dependency to each dep version of dependency's dependency.
          // That isn't necessary in this instance and would be tested by
          // the dependency's own test group.
          deps: [
            ...(defDeps
              ? getMappedDepPaths(defDeps).reduce((acc, cur) => {
                  return [...acc, cur[0].main, ...cur[0].deps];
                }, [])
              : []),
          ],
        };
      });
    });
  };
  const mappedDepPaths = getMappedDepPaths(testGroup.deps);

  const longestDep = mappedDepPaths.reduce((acc, cur) => {
    if (cur.length > acc) {
      return cur.length;
    }
    return acc;
  }, 0);

  const depGroup = [];
  for (let i = 0, len = longestDep; i < len; i++) {
    const newGroup = [];
    mappedDepPaths.forEach(o => {
      if (!o[i]) {
        newGroup.push(o[0].main, ...o[0].deps);
      } else {
        newGroup.push(o[i].main, ...o[i].deps);
      }
    });
    depGroup.push(newGroup);
  }
  return depGroup;
}

/**
 * Given a TestGroup structure determine all versions of Flow that match the
 * FlowVersion specification and, for each, run `flow check` on the test
 * directory.
 */
async function runTestGroup(
  repoDirPath: string,
  testGroup: TestGroup,
  orderedFlowVersions: Array<string>,
): Promise<Array<string>> {
  // Some older versions of Flow choke on ">"/"<"/"="
  const testDirName = testGroup.id
    .replace(/\//g, '--')
    .replace(/>/g, 'gt')
    .replace(/</g, 'lt')
    .replace(/=/g, 'eq');

  const testDirPath = path.join(TEST_DIR, testDirName);
  if (await fs.exists(testDirPath)) {
    throw new Error(
      `Trying to run ${testGroup.id}, but test dir already exists! ` +
        `Bailing out!`,
    );
  }

  try {
    await fs.mkdir(testDirPath);

    // Copy files into the test dir
    const destLibDefPath = path.join(
      testDirPath,
      path.basename(testGroup.libDefPath),
    );
    const copiedFileNames = new Set();
    await P.all([
      P.all(
        testGroup.testFilePaths.map(async (filePath, idx) => {
          // Because there could be multiple test files with the same basename,
          // we disambiguate each one with a locally-unique index.
          //
          // i.e. underscore/v1.x.x/test-underscore.js
          //      underscore/v1.x.x/flow-v0.22.x/test-underscore.js
          //
          // Only mangles the name when there's a naming collision. Otherwise, uses the original.
          const fileName = path.basename(filePath);
          const destBasename = copiedFileNames.has(fileName)
            ? `${idx}-${fileName}`
            : fileName;
          copiedFileNames.add(destBasename);
          await copyFile(filePath, path.join(testDirPath, destBasename));
        }),
      ),
      await copyFile(testGroup.libDefPath, destLibDefPath),
    ]);

    // For each compatible version of Flow, run `flow check` and verify there
    // are no errors.
    const testGrpFlowSemVerRange = flowVerToSemverString(testGroup.flowVersion);
    const flowVersionsToRun = orderedFlowVersions.filter(flowVer => {
      return semver.satisfies(flowVer, testGrpFlowSemVerRange);
    });

    // Windows hasn't flow < 30.0 but we have tests for flow < 30.0. We need skip it. Example: redux_v3
    if (!flowVersionsToRun.length) {
      return [];
    }

    const groups = partitionListOfFlowVersionsPerConfigChange(
      flowVersionsToRun,
    );

    const flowErrors = [];

    const executeTests = async (depPaths: Array<string> = []) => {
      for (const sublistOfFlowVersions of groups) {
        const lowestFlowVersionRanInThisGroup = sublistOfFlowVersions[0];
        await writeFlowConfig(
          repoDirPath,
          testDirPath,
          testGroup.libDefPath,
          lowestFlowVersionRanInThisGroup,
          depPaths,
        );
        const flowErrorsForThisGroup = await runFlowTypeDefTests(
          [...sublistOfFlowVersions],
          testGroup.id,
          testDirPath,
        );
        flowErrors.push(...flowErrorsForThisGroup);
      }

      const lowestFlowVersionRan = flowVersionsToRun[0];
      const lowestCapableFlowVersion = await findLowestCapableFlowVersion(
        repoDirPath,
        orderedFlowVersions,
        lowestFlowVersionRan,
        testDirPath,
        testGroup.libDefPath,
        depPaths,
      );

      if (lowestCapableFlowVersion !== lowestFlowVersionRan) {
        console.log(`Tests for ${testGroup.id} ran successfully on flow ${lowestCapableFlowVersion}.
        Consider setting ${lowestCapableFlowVersion} as the lower bound!`);
      }
    };

    if (Object.keys(testGroup.deps).length > 0) {
      const depsTestGroups = getDepTestGroups(testGroup);

      for (const depPaths of depsTestGroups) {
        await executeTests(depPaths);
      }
    } else {
      await executeTests();
    }

    return flowErrors;
  } finally {
    if (await fs.exists(testDirPath)) {
      await recursiveRmdir(testDirPath);
    }
  }
}

/**
 * Takes a list of ordered flow version string in the format of
 * `vx.x.x` from latest to oldest and returns a filtered list of flow versions
 * depending on the definitions testing requirements
 */
export function selectFlowTestVersions(
  orderedFlowVersions: Array<string>,
  flowVersion: FlowVersion,
  numberOfFlowVersions: number,
): Array<string> {
  // This retains original logic in cases
  // where we want all or specific flow versions for testing.
  // This is a pretty uncommon use case though.
  if (flowVersion.kind === 'all' || flowVersion.kind === 'specific') {
    return orderedFlowVersions.slice(0, numberOfFlowVersions);
  }

  const {upper, lower} = flowVersion;

  const selectedFlowVersions = [];

  const findSelectedFlowVersions = (flowVersions: Array<string>) => {
    let versionExceedsLower = false;
    while (
      selectedFlowVersions.length < numberOfFlowVersions &&
      !versionExceedsLower
    ) {
      const version = flowVersions[selectedFlowVersions.length];

      const [major, minor, patch] = version.substring(1).split('.');
      if (
        lower &&
        (lower.major === 'x' || lower.major <= Number(major)) &&
        (lower.minor === 'x' || lower.minor <= Number(minor)) &&
        (lower.patch === 'x' || lower.patch <= Number(patch))
      ) {
        selectedFlowVersions.push(version);
      } else {
        versionExceedsLower = true;
      }
    }
  };

  if (upper == null) {
    findSelectedFlowVersions(orderedFlowVersions);
  } else {
    // If upper exists we should find the first version that satisfies
    // upper and find the first `numberOfFlowVersions` until we hit the
    // lower boundary.
    const upperFlowVersion = orderedFlowVersions.findIndex(o => {
      const [major, minor, patch] = o.substring(1).split('.');
      if (
        (upper.major === 'x' || upper.major >= Number(major)) &&
        (upper.minor === 'x' || upper.minor >= Number(minor)) &&
        (upper.patch === 'x' || upper.patch >= Number(patch))
      ) {
        return true;
      }
    });
    const upperBoundFlowVersions = orderedFlowVersions.slice(upperFlowVersion);
    findSelectedFlowVersions(upperBoundFlowVersions);
  }

  return selectedFlowVersions;
}

async function runTests(
  repoDirPath: string,
  envDirPath: string,
  testPatterns: Array<string>,
  onlyChanged?: boolean,
  numberOfFlowVersions: number,
): Promise<Map<string, Array<string>>> {
  const testPatternRes = testPatterns.map(patt => new RegExp(patt, 'g'));
  const testGroups = (
    await getTestGroups(repoDirPath, envDirPath, onlyChanged)
  ).filter(testGroup => {
    if (testPatternRes.length === 0) {
      return true;
    }

    for (var i = 0; i < testPatternRes.length; i++) {
      const pattern = testPatternRes[i];
      if (testGroup.id.match(pattern) != null) {
        return true;
      }

      // For a definition, if their dependencies have modifications
      // we should run tests against the definition to ensure changes
      // to the dependency has not broken it's dependents
      // by adding the matched definition to the test group.
      const depsList = Object.keys(testGroup.deps);
      if (depsList.length > 0) {
        return depsList.some(dep => {
          return testGroup.deps[dep].some(o => `${dep}_${o}`.match(pattern));
        });
      }
    }

    return false;
  });

  try {
    // Create a temp dir to copy files into to run the tests
    if (await fs.exists(TEST_DIR)) {
      await recursiveRmdir(TEST_DIR);
    }
    await fs.mkdir(TEST_DIR);

    const results = new Map();
    while (testGroups.length > 0) {
      const testGroup = testGroups.shift();
      // Prepare bin folder to collect flow instances
      await removeTrashFromBinDir();
      let orderedFlowVersions;
      try {
        orderedFlowVersions = await getOrderedFlowBinVersions(
          numberOfFlowVersions,
          testGroup.flowVersion,
        );
      } catch (e) {
        orderedFlowVersions = await getCachedFlowBinVersions(
          numberOfFlowVersions,
          testGroup.flowVersion,
        );
      }

      const testGroupErrors = await runTestGroup(
        repoDirPath,
        testGroup,
        orderedFlowVersions,
      );
      if (testGroupErrors.length > 0) {
        const errors = results.get(testGroup.id) || [];
        testGroupErrors.forEach(err => errors.push(err));
        results.set(testGroup.id, errors);
      }
    }
    return results;
  } finally {
    if (await fs.exists(TEST_DIR)) {
      await recursiveRmdir(TEST_DIR);
    }
  }
}

export const name = 'run-tests [testPatterns...]';
export const description =
  'Run definition tests for library definitions in the flow-typed project';

export function setup(yargs: Yargs): Yargs {
  return yargs
    .usage(`$0 ${name} - ${description}`)
    .positional('testPatterns', {
      describe: 'Test patterns',
      default: [],
    })
    .options({
      path: {
        describe:
          'Override default path for libdef root (Mainly for testing purposes)',
        type: 'string',
        demandOption: false,
      },
      onlyChanged: {
        type: 'boolean',
        description: 'Run only changed definition tests',
        demandOption: false,
      },
      numberOfFlowVersions: {
        type: 'number',
        description: 'Only run against the latest X versions of flow',
        demandOption: false,
      },
    });
}

export async function run(argv: Args): Promise<number> {
  if (!(await fs.exists(BIN_DIR))) {
    await fs.mkdir(BIN_DIR);
  }

  if (!isInFlowTypedRepo()) {
    console.log(
      'This command only works in a clone of flowtype/flow-typed. ' +
        'It is a tool used to run tests of the library definitions in the flow-typed project.',
    );
    return 1;
  }
  const testPatterns = Array.isArray(argv.testPatterns)
    ? argv.testPatterns.map(String)
    : [];
  const onlyChanged = Boolean(argv.onlyChanged);
  const numberOfFlowVersions = Number(argv.numberOfFlowVersions) || 15;

  const cwd = process.cwd();
  const basePath = argv.path ? String(argv.path) : cwd;
  const cwdDefsNPMPath = path.join(basePath, 'definitions', 'npm');
  const repoDirPath = (await fs.exists(cwdDefsNPMPath))
    ? cwdDefsNPMPath
    : path.join(__dirname, '..', '..', '..', 'definitions', 'npm');
  const cwdDefsEnvPath = path.join(basePath, 'definitions', 'environments');
  const envDirPath = (await fs.exists(cwdDefsEnvPath))
    ? cwdDefsEnvPath
    : path.join(__dirname, '..', '..', '..', 'definitions', 'environments');

  console.info(
    `Running ${
      onlyChanged ? 'changed' : ''
    } definition tests against latest ${colors.green(
      numberOfFlowVersions.toString(),
    )} flow versions in ${path.join(repoDirPath, '..')}...\n`,
  );

  let results;
  try {
    results = await runTests(
      repoDirPath,
      envDirPath,
      testPatterns,
      onlyChanged,
      numberOfFlowVersions,
    );
  } catch (e) {
    if (e instanceof ValidationError) {
      console.error(e.message);
      return 1;
    } else {
      throw e;
    }
  }

  Array.from(results).forEach(([testGroupName, errors]) => {
    console.log('ERROR: %s', testGroupName);
    errors.forEach(err =>
      console.log(
        '* %s\n',
        err
          .split('\n')
          .map((line, idx) => {
            return idx === 0 ? line : '    ' + line;
          })
          .join('\n'),
      ),
    );
  });
  if (results.size === 0) {
    console.log('\n ✨ All tests passed!');
    return 0;
  }
  return 1;
}<|MERGE_RESOLUTION|>--- conflicted
+++ resolved
@@ -1,9 +1,6 @@
 // @flow
-<<<<<<< HEAD
 import colors from 'colors';
 
-=======
->>>>>>> 6ad7126c
 import {child_process, fs, os, path} from '../lib/node.js';
 import {copyFile, recursiveRmdir} from '../lib/fileUtils.js';
 import {gitHubClient} from '../lib/github.js';
