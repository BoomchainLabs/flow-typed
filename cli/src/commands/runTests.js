// @flow
import colors from 'colors';

import {child_process, fs, os, path} from '../lib/node.js';
import {copyFile, recursiveRmdir} from '../lib/fileUtils.js';
import {gitHubClient} from '../lib/github.js';
import {getNpmLibDefDirFromNested} from '../lib/npm/npmLibDefs';
import {getLibDefs, parseRepoDirItem} from '../lib/libDefs.js';
import {listItem, sectionHeader} from '../lib/logger';
import isInFlowTypedRepo from '../lib/isInFlowTypedRepo';
import {
  toSemverString as flowVerToSemverString,
  extractFlowDirFromFlowDirPath,
} from '../lib/flowVersion';
import {getDefinitionsDiff} from '../lib/git';

import got from 'got';
import * as semver from 'semver';
import StreamZip from 'node-stream-zip';
import typeof Yargs from 'yargs';
import type {FlowVersion} from '../lib/flowVersion.js';
import {ValidationError} from '../lib/ValidationError';

export type Args = {
  path?: mixed, // string
  onlyChanged?: mixed, //boolean
  numberOfFlowVersions?: mixed, // number
  testPatterns: mixed, // Array<string>
  ...
};

/**
 * Used to decide which binary to fetch for each version of Flow.
 *
 * Return type matches the binaries returned by flow releases
 * https://github.com/facebook/flow/releases
 *
 * eg: If the binary for the OS is `flow-linux-arm64-v0.206.0.zip`
 * we will return `linux-arm64`
 */
const BIN_PLATFORM = (() => {
  const arch = os.arch();

  switch (os.type()) {
    case 'Linux':
      if (arch === 'arm') {
        return 'linux-arm64';
      }
      return 'linux64';
    case 'Darwin':
      if (arch === 'arm') {
        return 'osx-arm64';
      }
      return 'osx';
    case 'Windows_NT':
      return 'win64';

    default:
      throw new Error('Unsupported os.type()! ' + os.type());
  }
})();

const PKG_ROOT_DIR = path.join(__dirname, '..', '..');
export const TEST_DIR: string = path.join(PKG_ROOT_DIR, '.test-dir');
const BIN_DIR = path.join(PKG_ROOT_DIR, '.flow-bins-cache');
const P = Promise;

type TestGroup = {
  id: string,
  testFilePaths: Array<string>,
  libDefPath: string,
  flowVersion: FlowVersion,
  /**
   * Object of dependencies and the supported versions of current definition
   */
  deps: {
    [key: string]: Array<string>,
  },
};

/**
 * Scan the definitions/ directory to extract a flat list of TestGroup
 * structs. Each TestGroup represents a Package/PackageVersion/FlowVersion
 * directory.
 */
const basePathRegex = new RegExp(
  'definitions/(npm|environments)/(@[^/]*/)?[^/]*/?',
);

async function getTestGroups(
  repoDirPath,
  envDirPath,
  onlyChanged: boolean = false,
): Promise<Array<TestGroup>> {
  let libDefs = await getLibDefs(repoDirPath);
  let envDefs = await getLibDefs(envDirPath);
  if (onlyChanged) {
    const diff = await getDefinitionsDiff();
    const baseDiff: string[] = diff
      .map(d => {
        if (d.endsWith('CODEOWNERS')) {
          return '';
        }

        const match = d.match(basePathRegex);
        if (match) {
          return match[0];
        }

        return '';
      })
      .filter(d => d !== '');

    const changedDefs = baseDiff.map(d => {
      const {pkgName, pkgVersion} = parseRepoDirItem(d);
      const {major, minor, patch} = pkgVersion;
      return {
        name: pkgName,
        version: `v${major}.${minor}.${patch}`,
      };
    });
    libDefs = [...libDefs, ...envDefs].filter(def => {
      return changedDefs.some(d => {
        // This is for env defs
        if (d.version === 'vx.x.x') {
          return d.name === def.pkgName;
        }
        // If the definition is a dependant of a changed package
        if (def.configPath) {
          const deps = JSON.parse(fs.readFileSync(def.configPath, 'utf-8'))
            .deps;
          const isDependantOfChanged = Object.keys(deps).some(
            dep => dep === d.name && deps[dep].some(s => s === d.version),
          );
          if (isDependantOfChanged) return true;
        }
        return d.name === def.pkgName && d.version === def.pkgVersionStr;
      });
    });
  }
  return libDefs.map(libDef => {
    const groupID = `${libDef.pkgName}_${libDef.pkgVersionStr}/${libDef.flowVersionStr}`;

    const deps = libDef.configPath
      ? JSON.parse(fs.readFileSync(libDef.configPath, 'utf-8')).deps
      : {};

    return {
      id: groupID,
      testFilePaths: libDef.testFilePaths,
      libDefPath: libDef.path,
      flowVersion: libDef.flowVersion,
      deps,
    };
  });
}

function printSkipMessage(flowVersion, githubUrl) {
  console.log(
    '==========================================================================================',
  );
  console.log(`We are temporarily skipping ${flowVersion} due to ${githubUrl}`);
  console.log(
    '==========================================================================================',
  );
}

// Once we've fetched flow bin releases they will be cached
// For subsequent tests within the same test run.
let _flowReleases = [];

/**
 * Memoized function that queries the GitHub releases for Flow, downloads the
 * zip for each version, extracts the zip, and moves the binary to
 * TEST_BIN/flow-vXXX for use later when running tests.
 */
async function getOrderedFlowBinVersions(
  numberOfReleases: number,
  flowVersion: FlowVersion,
): Promise<Array<string>> {
<<<<<<< HEAD
  sectionHeader('Fetching flow binaries...');
  const IS_WINDOWS = os.type() === 'Windows_NT';
  const GH_CLIENT = gitHubClient();
  const OS_ARCH_FILTER_RE = new RegExp(`flow-${BIN_PLATFORM}`);

  // Fetching all available flow versions
  // before deciding which to run
  if (_flowReleases.length === 0) {
    let foundAllFlowVersions = false;
    let page = 1;
    while (!foundAllFlowVersions) {
      try {
        const pageVersions = await GH_CLIENT.repos.listReleases({
          owner: 'facebook',
          repo: 'flow',
          page,
          per_page: 50,
        });
        listItem(`Fetched page: ${page}`);
        page += 1;
        _flowReleases.push(...pageVersions.data);
=======
  if (_flowBinVersionPromise !== null) {
    return _flowBinVersionPromise;
  }
  return (_flowBinVersionPromise = (async function() {
    console.log('Fetching all Flow binaries...');
    const IS_WINDOWS = os.type() === 'Windows_NT';
    const GH_CLIENT = gitHubClient();
    // We only test against the latest numberOfReleases Versions
    const QUERY_PAGE_SIZE = numberOfReleases;
    const OS_ARCH_FILTER_RE = new RegExp(`flow-${BIN_PLATFORM}-v`);

    let page = 0;
    const apiPayload = await GH_CLIENT.repos.listReleases({
      owner: 'facebook',
      repo: 'flow',
      page: page++,
      per_page: QUERY_PAGE_SIZE,
    });
>>>>>>> 9af16a63

        if (pageVersions.data.length === 0) {
          foundAllFlowVersions = true;
        }
      } catch (e) {
        console.error(e);
        foundAllFlowVersions = true;
      }
    }
  }

  const filteredVersions = selectFlowTestVersions(
    _flowReleases.map(o => o.tag_name),
    flowVersion,
    numberOfReleases,
  );

  const flowBins = _flowReleases
    .filter(ver => filteredVersions.includes(ver.tag_name))
    .filter(rel => {
      if (rel.tag_name.endsWith('-rc')) {
        return false;
      }

      if (rel.tag_name === 'v0.67.0') {
        printSkipMessage(
          rel.tag_name,
          'https://github.com/facebook/flow/issues/5922',
        );
        return false;
      } else if (rel.tag_name === 'v0.63.0' || rel.tag_name === 'v0.70.0') {
        printSkipMessage(
          rel.tag_name,
          'https://github.com/flowtype/flow-typed/issues/2422',
        );
        return false;
      } else if (semver.lt(rel.tag_name, '0.53.0')) {
        console.log('flow-typed only supports flow 0.53.0 and newer');
        return false;
      } else if (
        IS_WINDOWS &&
        (semver.eq(rel.tag_name, '0.57.0') ||
          semver.eq(rel.tag_name, '0.57.1') ||
          semver.eq(rel.tag_name, '0.57.2'))
      ) {
        // Because flow 0.57 was broken before 0.57.3 on the Windows platform, we also skip those versions when running on windows.
        return false;
      }
      return true;
    })
    .map(rel => {
      // Find the binary zip in the list of assets
      const binZip = rel.assets
        .filter(({name}) => {
          return OS_ARCH_FILTER_RE.test(name) && !/-latest.zip$/.test(name);
        })
        .map(asset => asset.browser_download_url);

      if (binZip.length !== 1) {
        throw new Error(
          'Unexpected number of ' +
            BIN_PLATFORM +
            ' assets for flow-' +
            rel.tag_name +
            '! ' +
            JSON.stringify(binZip),
        );
      } else {
        const version =
          rel.tag_name[0] === 'v' ? rel.tag_name : 'v' + rel.tag_name;
        return {version, binURL: binZip[0]};
      }
    })
    .sort((a, b) => {
      return semver.lt(a.version, b.version) ? -1 : 1;
    });

  await P.all(
    flowBins.map(async ({version, binURL}) => {
      const zipPath = path.join(BIN_DIR, 'flow-' + version + '.zip');
      const binPath = path.join(
        BIN_DIR,
        'flow-' + version + (IS_WINDOWS ? '.exe' : ''),
      );

      if (await fs.exists(binPath)) {
        return;
      }

      // Download the zip file
      await new Promise((res, rej) => {
        console.log('  Fetching flow-%s...', version);
        got
          .stream(binURL, {
            headers: {
              'User-Agent':
                'flow-typed Test Runner (github.com/flowtype/flow-typed)',
            },
          })
          .on('error', err => rej(err))
          .pipe(
            fs.createWriteStream(zipPath).on('close', () => {
              console.log('    flow-%s finished downloading.', version);
              res();
            }),
          );
      });

      // Extract the flow binary
      const flowBinDirPath = path.join(BIN_DIR, 'TMP-flow-' + version);
      await fs.mkdir(flowBinDirPath);

      console.log('  Extracting flow-%s...', version);
      const zip = new StreamZip.async({file: zipPath});
      const extractedCount = await zip.extract(null, flowBinDirPath);
      console.log('  Extracted %s entries', extractedCount);

      if (IS_WINDOWS) {
        await fs.rename(
          path.join(flowBinDirPath, 'flow', 'flow.exe'),
          path.join(BIN_DIR, 'flow-' + version + '.exe'),
        );
      } else {
        await fs.rename(
          path.join(flowBinDirPath, 'flow', 'flow'),
          path.join(BIN_DIR, 'flow-' + version),
        );

        await child_process.execP(
          ['chmod', '755', path.join(BIN_DIR, 'flow-' + version)].join(' '),
        );
      }

      console.log('  Removing flow-%s artifacts...', version);
      await P.all([recursiveRmdir(flowBinDirPath), fs.unlink(zipPath)]);
      console.log('    flow-%s complete!', version);
    }),
  );

  console.log('Finished fetching Flow binaries.\n');

  return flowBins.map(bin => bin.version);
}

const flowNameRegex = /^flow-v[0-9]+.[0-9]+.[0-9]+(\.exe)?$/;
/**
 * flow filename should be `flow-vx.x.x`
 * @param {string} name
 */
function checkFlowFilename(name) {
  return flowNameRegex.test(name);
}

/**
 * Return the sorted list of cached flow binaries that have previously been retrieved from github
 * and cached in the `.flow-bins-cache` directory.  This function is usually called when a failure
 * has occurred when attempting to refresh the flow releases from github, i.e. offline or over
 * API limit.
 */
async function getCachedFlowBinVersions(
  numberOfReleases: number,
  flowVersion: FlowVersion,
): Promise<Array<string>> {
  // read the files with name `flow-vx.x.x` from the bin dir and remove the leading `flow-` prefix
  const versions: any[] = (await fs.readdir(path.join(BIN_DIR)))
    .filter(checkFlowFilename)
    .map(dir => dir.slice('flow-'.length));

  // sort the versions that we have in-place
  // removing the `v` prefix before semver comparison
  versions.sort((a, b) => {
    return semver.lt(a.substring(1), b.substring(1)) ? -1 : 1;
  });

  return selectFlowTestVersions(versions, flowVersion, numberOfReleases);
}

export async function writeFlowConfig(
  repoDirPath: string,
  testDirPath: string,
  libDefPath: string,
  version: string,
  depPaths: Array<string>,
) {
  // /!\---------------------------------------------------------------------/!\
  // Whenever you introduce a new difference depending on the version, don't
  // forget to update the constant array CONFIGURATION_CHANGE_VERSIONS.
  // /!\---------------------------------------------------------------------/!\
  const destFlowConfigPath = path.join(testDirPath, '.flowconfig');

  const flowConfigData = [
    '[libs]',
    ...depPaths,
    path.basename(libDefPath),
    path.join(repoDirPath, '..', '__util__', 'tdd_framework.js'),
    '',
    '[options]',
    'include_warnings=true',
    'server.max_workers=0',
    semver.gte(version, '0.200.0') ? 'exact_by_default=true' : '', // from version 0.202.0 default is true
    // Fixes out of shared memory error for Mac Rosetta 2, see https://github.com/facebook/flow/issues/8538
    'sharedmemory.heap_size=3221225472',
    semver.lt(version, '0.125.0')
      ? 'suppress_comment=\\\\(.\\\\|\\n\\\\)*\\\\$FlowExpectedError'
      : '',
    '',

    // Be sure to ignore stuff in the node_modules directory of the flow-typed
    // CLI repository!
    '[ignore]',
    path.join(testDirPath, '..', '..', 'node_modules'),
    '',
    '[lints]',
    semver.gte(version, '0.104.0') ? 'implicit-inexact-object=error' : '',
  ].join('\n');
  await fs.writeFile(destFlowConfigPath, flowConfigData);
}

function testTypeDefinition(flowVer, testDirPath) {
  return new Promise(res => {
    const IS_WINDOWS = os.type() === 'Windows_NT';
    const child = child_process.exec(
      [
        path.join(BIN_DIR, 'flow-' + flowVer + (IS_WINDOWS ? '.exe' : '')),
        'check',
        '--strip-root',
        '--all',
        testDirPath,
      ].join(' '),
    );

    let stdErrOut = '';
    child.stdout.on('data', data => (stdErrOut += data));
    child.stderr.on('data', data => (stdErrOut += data));

    child.on('error', execError => {
      res({stdErrOut, errCode: null, execError});
    });

    child.on('close', errCode => {
      res({stdErrOut, errCode, execError: null});
    });
  });
}

async function runFlowTypeDefTests(flowVersionsToRun, groupId, testDirPath) {
  const errors = [];
  while (flowVersionsToRun.length > 0) {
    // Run tests in batches to avoid saturation
    const testBatch = flowVersionsToRun
      .slice(0, Math.min(flowVersionsToRun.length, 5))
      .map(group => (flowVersionsToRun.shift(), group));

    await P.all(
      testBatch.map(async flowVer => {
        const testRunId = groupId + ' (flow-' + flowVer + ')';

        console.log('Testing %s...', testRunId);

        const {stdErrOut, errCode, execError} = await testTypeDefinition(
          flowVer,
          testDirPath,
        );

        if (execError !== null) {
          errors.push(
            testRunId + ': Error executing Flow process: ' + execError.stack,
          );
        } else if (!stdErrOut.endsWith('Found 0 errors\n')) {
          errors.push(
            testRunId +
              ': Unexpected Flow errors (' +
              String(errCode) +
              '):\n\n' +
              stdErrOut,
          );
        }
      }),
    );
  }
  return errors;
}

async function testLowestCapableFlowVersion(
  lowerVersions,
  testDirPath,
  lowestFlowVersionRan,
) {
  let lowerFlowVersionsToRun = lowerVersions;
  let lowestCapableFlowVersion = lowestFlowVersionRan;
  while (lowerFlowVersionsToRun.length > 0) {
    const lowerTestBatch = lowerFlowVersionsToRun
      .slice(0, Math.min(lowerFlowVersionsToRun.length, 5))
      .map(group => (lowerFlowVersionsToRun.shift(), group));

    await P.all(
      lowerTestBatch.map(async flowVer => {
        const {stdErrOut, execError} = await testTypeDefinition(
          flowVer,
          testDirPath,
        );

        if (execError !== null || !stdErrOut.endsWith('Found 0 errors\n')) {
          lowerFlowVersionsToRun = [];
        } else {
          lowestCapableFlowVersion = semver.lt(
            lowestCapableFlowVersion,
            flowVer,
          )
            ? lowestCapableFlowVersion
            : flowVer;
        }
      }),
    );
  }
  return lowestCapableFlowVersion;
}

async function findLowestCapableFlowVersion(
  repoDirPath,
  orderedFlowVersions,
  lowestFlowVersionRan,
  testDirPath,
  libDefPath,
  depPaths,
) {
  let lowerFlowVersionsToRun = orderedFlowVersions.filter(flowVer => {
    return semver.lt(flowVer, lowestFlowVersionRan);
  });
  lowerFlowVersionsToRun.reverse();
  await writeFlowConfig(
    repoDirPath,
    testDirPath,
    libDefPath,
    lowestFlowVersionRan,
    depPaths,
  );
  return await testLowestCapableFlowVersion(
    lowerFlowVersionsToRun,
    testDirPath,
    lowestFlowVersionRan,
  );
}

/**
 * Remove all files except flow instances
 */
async function removeTrashFromBinDir() {
  (await fs.readdir(path.join(BIN_DIR)))
    .filter(name => !checkFlowFilename(name))
    .forEach(async el => {
      await fs.unlink(path.resolve(BIN_DIR, el));
    });
}

// These versions introduce a change in the .flowconfig file. We need to make
// sure that the flowconfig file is rewritten when reaching these versions.
// MAKE SURE TO PREPEND THE VERSION WITH "v".
const CONFIGURATION_CHANGE_VERSIONS = [
  'v0.104.0', // Adding lint
  'v0.125.0', // Remove suppress_comments
  'v0.200.0', // exact_by_default become required
];

/**
 * This function splits a list of flow versions into a list of lists of versions
 * where the flowconfig configuration is compatible.
 * The list of versions need to be sorted for this function to work properly.
 */
function partitionListOfFlowVersionsPerConfigChange(
  flowVersions: $ReadOnlyArray<string>,
): Array<Array<string>> {
  const result = [];
  let lastIndex = 0;

  for (const pivotVersion of CONFIGURATION_CHANGE_VERSIONS) {
    const index = flowVersions.indexOf(pivotVersion, lastIndex + 1);
    if (index < 0) {
      continue;
    }

    // We extract a new group up to the pivot version excluded (because the
    // pivot version introduced the configuration incompatibility).
    result.push(flowVersions.slice(lastIndex, index));
    lastIndex = index;
  }

  result.push(flowVersions.slice(lastIndex));

  return result;
}

/**
 * Map through every dependency + their versions and replace with
 * the definition's path,
 * recursively including those dependency's dependencies.
 *
 * Then shuffle to create a new Array<Array<>> that will test
 * All dependencies across various supported versions.
 */
function getDepTestGroups(testGroup) {
  const flowDirVersion = extractFlowDirFromFlowDirPath(testGroup.id);
  const depBasePath = getNpmLibDefDirFromNested(testGroup.libDefPath);

  const getMappedDepPaths = (deps: {
    [key: string]: Array<string>,
  }): Array<
    Array<{
      main: string,
      deps: Array<string>,
    }>,
  > => {
    return Object.keys(deps).map(depName => {
      const nameSplit = depName.split('/');
      const scope = nameSplit.length > 1 ? `${nameSplit[0]}/` : '';
      const packageName = nameSplit.length > 1 ? nameSplit[1] : depName;

      return deps[depName].map(version => {
        const flowDirPath = `${depBasePath}${scope}${packageName}_${version}/${flowDirVersion}`;
        const defPath = `${flowDirPath}/${packageName}_${version}.js`;

        if (!fs.existsSync(defPath)) {
          throw new Error(
            colors.red(
              `${depName}@${version} cannot be a dependency of ${testGroup.id} because either the dependency@version does't exist or they do not have matching flow version ranges`,
            ),
          );
        }

        // For the current dependency check if it has nested dependencies
        let defDeps;
        try {
          defDeps = JSON.parse(
            fs.readFileSync(`${flowDirPath}/config.json`, 'utf-8'),
          ).deps;
        } catch (e) {}

        return {
          main: defPath,
          // Create a recursive list of main def and def dep paths
          // that are later used to inject into the test group so that
          // dependencies can resolve their dependencies.
          //
          // Note: This strategy doesn't create an exhaustive list validating
          // a dependency to each dep version of dependency's dependency.
          // That isn't necessary in this instance and would be tested by
          // the dependency's own test group.
          deps: [
            ...(defDeps
              ? getMappedDepPaths(defDeps).reduce((acc, cur) => {
                  return [...acc, cur[0].main, ...cur[0].deps];
                }, [])
              : []),
          ],
        };
      });
    });
  };
  const mappedDepPaths = getMappedDepPaths(testGroup.deps);

  const longestDep = mappedDepPaths.reduce((acc, cur) => {
    if (cur.length > acc) {
      return cur.length;
    }
    return acc;
  }, 0);

  const depGroup = [];
  for (let i = 0, len = longestDep; i < len; i++) {
    const newGroup = [];
    mappedDepPaths.forEach(o => {
      if (!o[i]) {
        newGroup.push(o[0].main, ...o[0].deps);
      } else {
        newGroup.push(o[i].main, ...o[i].deps);
      }
    });
    depGroup.push(newGroup);
  }
  return depGroup;
}

/**
 * Given a TestGroup structure determine all versions of Flow that match the
 * FlowVersion specification and, for each, run `flow check` on the test
 * directory.
 */
async function runTestGroup(
  repoDirPath: string,
  testGroup: TestGroup,
  orderedFlowVersions: Array<string>,
): Promise<Array<string>> {
  // Some older versions of Flow choke on ">"/"<"/"="
  const testDirName = testGroup.id
    .replace(/\//g, '--')
    .replace(/>/g, 'gt')
    .replace(/</g, 'lt')
    .replace(/=/g, 'eq');

  const testDirPath = path.join(TEST_DIR, testDirName);
  if (await fs.exists(testDirPath)) {
    throw new Error(
      `Trying to run ${testGroup.id}, but test dir already exists! ` +
        `Bailing out!`,
    );
  }

  try {
    await fs.mkdir(testDirPath);

    // Copy files into the test dir
    const destLibDefPath = path.join(
      testDirPath,
      path.basename(testGroup.libDefPath),
    );
    const copiedFileNames = new Set();
    await P.all([
      P.all(
        testGroup.testFilePaths.map(async (filePath, idx) => {
          // Because there could be multiple test files with the same basename,
          // we disambiguate each one with a locally-unique index.
          //
          // i.e. underscore/v1.x.x/test-underscore.js
          //      underscore/v1.x.x/flow-v0.22.x/test-underscore.js
          //
          // Only mangles the name when there's a naming collision. Otherwise, uses the original.
          const fileName = path.basename(filePath);
          const destBasename = copiedFileNames.has(fileName)
            ? `${idx}-${fileName}`
            : fileName;
          copiedFileNames.add(destBasename);
          await copyFile(filePath, path.join(testDirPath, destBasename));
        }),
      ),
      await copyFile(testGroup.libDefPath, destLibDefPath),
    ]);

    // For each compatible version of Flow, run `flow check` and verify there
    // are no errors.
    const testGrpFlowSemVerRange = flowVerToSemverString(testGroup.flowVersion);
    const flowVersionsToRun = orderedFlowVersions.filter(flowVer => {
      return semver.satisfies(flowVer, testGrpFlowSemVerRange);
    });

    // Windows hasn't flow < 30.0 but we have tests for flow < 30.0. We need skip it. Example: redux_v3
    if (!flowVersionsToRun.length) {
      return [];
    }

    const groups = partitionListOfFlowVersionsPerConfigChange(
      flowVersionsToRun,
    );

    const flowErrors = [];

    const executeTests = async (depPaths = []) => {
      for (const sublistOfFlowVersions of groups) {
        const lowestFlowVersionRanInThisGroup = sublistOfFlowVersions[0];
        await writeFlowConfig(
          repoDirPath,
          testDirPath,
          testGroup.libDefPath,
          lowestFlowVersionRanInThisGroup,
          depPaths,
        );
        const flowErrorsForThisGroup = await runFlowTypeDefTests(
          [...sublistOfFlowVersions],
          testGroup.id,
          testDirPath,
        );
        flowErrors.push(...flowErrorsForThisGroup);
      }

      const lowestFlowVersionRan = flowVersionsToRun[0];
      const lowestCapableFlowVersion = await findLowestCapableFlowVersion(
        repoDirPath,
        orderedFlowVersions,
        lowestFlowVersionRan,
        testDirPath,
        testGroup.libDefPath,
        depPaths,
      );

      if (lowestCapableFlowVersion !== lowestFlowVersionRan) {
        console.log(`Tests for ${testGroup.id} ran successfully on flow ${lowestCapableFlowVersion}.
        Consider setting ${lowestCapableFlowVersion} as the lower bound!`);
      }
    };

    if (Object.keys(testGroup.deps).length > 0) {
      const depsTestGroups = getDepTestGroups(testGroup);

      for (const depPaths of depsTestGroups) {
        await executeTests(depPaths);
      }
    } else {
      await executeTests();
    }

    return flowErrors;
  } finally {
    if (await fs.exists(testDirPath)) {
      await recursiveRmdir(testDirPath);
    }
  }
}

/**
 * Takes a list of ordered flow version string in the format of
 * `vx.x.x` from latest to oldest and returns a filtered list of flow versions
 * depending on the definitions testing requirements
 */
export function selectFlowTestVersions(
  orderedFlowVersions: Array<string>,
  flowVersion: FlowVersion,
  numberOfFlowVersions: number,
): Array<string> {
  // This retains original logic in cases
  // where we want all or specific flow versions for testing.
  // This is a pretty uncommon use case though.
  if (flowVersion.kind === 'all' || flowVersion.kind === 'specific') {
    return orderedFlowVersions.slice(0, numberOfFlowVersions);
  }

  const {upper, lower} = flowVersion;

  const selectedFlowVersions = [];

  const findSelectedFlowVersions = (flowVersions: Array<string>) => {
    let versionExceedsLower = false;
    while (
      selectedFlowVersions.length < numberOfFlowVersions &&
      !versionExceedsLower
    ) {
      const version = flowVersions[selectedFlowVersions.length];

      const [major, minor, patch] = version.substring(1).split('.');
      if (
        lower &&
        (lower.major === 'x' || lower.major <= Number(major)) &&
        (lower.minor === 'x' || lower.minor <= Number(minor)) &&
        (lower.patch === 'x' || lower.patch <= Number(patch))
      ) {
        selectedFlowVersions.push(version);
      } else {
        versionExceedsLower = true;
      }
    }
  };

  if (upper == null) {
    findSelectedFlowVersions(orderedFlowVersions);
  } else {
    // If upper exists we should find the first version that satisfies
    // upper and find the first `numberOfFlowVersions` until we hit the
    // lower boundary.
    const upperFlowVersion = orderedFlowVersions.findIndex(o => {
      const [major, minor, patch] = o.substring(1).split('.');
      if (
        (upper.major === 'x' || upper.major >= Number(major)) &&
        (upper.minor === 'x' || upper.minor >= Number(minor)) &&
        (upper.patch === 'x' || upper.patch >= Number(patch))
      ) {
        return true;
      }
    });
    const upperBoundFlowVersions = orderedFlowVersions.slice(upperFlowVersion);
    findSelectedFlowVersions(upperBoundFlowVersions);
  }

  return selectedFlowVersions;
}

async function runTests(
  repoDirPath: string,
  envDirPath: string,
  testPatterns: Array<string>,
  onlyChanged?: boolean,
  numberOfFlowVersions: number,
): Promise<Map<string, Array<string>>> {
  const testPatternRes = testPatterns.map(patt => new RegExp(patt, 'g'));
  const testGroups = (
    await getTestGroups(repoDirPath, envDirPath, onlyChanged)
  ).filter(testGroup => {
    if (testPatternRes.length === 0) {
      return true;
    }

    for (var i = 0; i < testPatternRes.length; i++) {
      const pattern = testPatternRes[i];
      if (testGroup.id.match(pattern) != null) {
        return true;
      }

      // For a definition, if their dependencies have modifications
      // we should run tests against the definition to ensure changes
      // to the dependency has not broken it's dependents
      // by adding the matched definition to the test group.
      const depsList = Object.keys(testGroup.deps);
      if (depsList.length > 0) {
        return depsList.some(dep => {
          return testGroup.deps[dep].some(o => `${dep}_${o}`.match(pattern));
        });
      }
    }

    return false;
  });

  try {
    // Create a temp dir to copy files into to run the tests
    if (await fs.exists(TEST_DIR)) {
      await recursiveRmdir(TEST_DIR);
    }
    await fs.mkdir(TEST_DIR);

    const results = new Map();
    while (testGroups.length > 0) {
      const testGroup = testGroups.shift();
      // Prepare bin folder to collect flow instances
      await removeTrashFromBinDir();
      let orderedFlowVersions;
      try {
        orderedFlowVersions = await getOrderedFlowBinVersions(
          numberOfFlowVersions,
          testGroup.flowVersion,
        );
      } catch (e) {
        orderedFlowVersions = await getCachedFlowBinVersions(
          numberOfFlowVersions,
          testGroup.flowVersion,
        );
      }

      const testGroupErrors = await runTestGroup(
        repoDirPath,
        testGroup,
        orderedFlowVersions,
      );
      if (testGroupErrors.length > 0) {
        const errors = results.get(testGroup.id) || [];
        testGroupErrors.forEach(err => errors.push(err));
        results.set(testGroup.id, errors);
      }
    }
    return results;
  } finally {
    if (await fs.exists(TEST_DIR)) {
      await recursiveRmdir(TEST_DIR);
    }
  }
}

export const name = 'run-tests [testPatterns...]';
export const description =
  'Run definition tests for library definitions in the flow-typed project';

export function setup(yargs: Yargs): Yargs {
  return yargs
    .usage(`$0 ${name} - ${description}`)
    .positional('testPatterns', {
      describe: 'Test patterns',
      default: [],
    })
    .options({
      path: {
        describe:
          'Override default path for libdef root (Mainly for testing purposes)',
        type: 'string',
        demandOption: false,
      },
      onlyChanged: {
        type: 'boolean',
        description: 'Run only changed definition tests',
        demandOption: false,
      },
      numberOfFlowVersions: {
        type: 'number',
        description: 'Only run against the latest X versions of flow',
        demandOption: false,
      },
    });
}

export async function run(argv: Args): Promise<number> {
  if (!(await fs.exists(BIN_DIR))) {
    await fs.mkdir(BIN_DIR);
  }

  if (!isInFlowTypedRepo()) {
    console.log(
      'This command only works in a clone of flowtype/flow-typed. ' +
        'It is a tool used to run tests of the library definitions in the flow-typed project.',
    );
    return 1;
  }
  const testPatterns = Array.isArray(argv.testPatterns)
    ? argv.testPatterns.map(String)
    : [];
  const onlyChanged = Boolean(argv.onlyChanged);
  const numberOfFlowVersions = Number(argv.numberOfFlowVersions) || 15;

  const cwd = process.cwd();
  const basePath = argv.path ? String(argv.path) : cwd;
  const cwdDefsNPMPath = path.join(basePath, 'definitions', 'npm');
  const repoDirPath = (await fs.exists(cwdDefsNPMPath))
    ? cwdDefsNPMPath
    : path.join(__dirname, '..', '..', '..', 'definitions', 'npm');
  const cwdDefsEnvPath = path.join(basePath, 'definitions', 'environments');
  const envDirPath = (await fs.exists(cwdDefsEnvPath))
    ? cwdDefsEnvPath
    : path.join(__dirname, '..', '..', '..', 'definitions', 'npm');

  console.info(
    `Running ${
      onlyChanged ? 'changed' : ''
    } definition tests against latest ${colors.green(
      numberOfFlowVersions.toString(),
    )} flow versions in ${path.join(repoDirPath, '..')}...\n`,
  );

  let results;
  try {
    results = await runTests(
      repoDirPath,
      envDirPath,
      testPatterns,
      onlyChanged,
      numberOfFlowVersions,
    );
  } catch (e) {
    if (e instanceof ValidationError) {
      console.error(e.message);
      return 1;
    } else {
      throw e;
    }
  }

  Array.from(results).forEach(([testGroupName, errors]) => {
    console.log('ERROR: %s', testGroupName);
    errors.forEach(err =>
      console.log(
        '* %s\n',
        err
          .split('\n')
          .map((line, idx) => {
            return idx === 0 ? line : '    ' + line;
          })
          .join('\n'),
      ),
    );
  });
  if (results.size === 0) {
    console.log('\n ✨ All tests passed!');
    return 0;
  }
  return 1;
}<|MERGE_RESOLUTION|>--- conflicted
+++ resolved
@@ -178,11 +178,10 @@
   numberOfReleases: number,
   flowVersion: FlowVersion,
 ): Promise<Array<string>> {
-<<<<<<< HEAD
   sectionHeader('Fetching flow binaries...');
   const IS_WINDOWS = os.type() === 'Windows_NT';
   const GH_CLIENT = gitHubClient();
-  const OS_ARCH_FILTER_RE = new RegExp(`flow-${BIN_PLATFORM}`);
+  const OS_ARCH_FILTER_RE = new RegExp(`flow-${BIN_PLATFORM}-v`);
 
   // Fetching all available flow versions
   // before deciding which to run
@@ -200,26 +199,6 @@
         listItem(`Fetched page: ${page}`);
         page += 1;
         _flowReleases.push(...pageVersions.data);
-=======
-  if (_flowBinVersionPromise !== null) {
-    return _flowBinVersionPromise;
-  }
-  return (_flowBinVersionPromise = (async function() {
-    console.log('Fetching all Flow binaries...');
-    const IS_WINDOWS = os.type() === 'Windows_NT';
-    const GH_CLIENT = gitHubClient();
-    // We only test against the latest numberOfReleases Versions
-    const QUERY_PAGE_SIZE = numberOfReleases;
-    const OS_ARCH_FILTER_RE = new RegExp(`flow-${BIN_PLATFORM}-v`);
-
-    let page = 0;
-    const apiPayload = await GH_CLIENT.repos.listReleases({
-      owner: 'facebook',
-      repo: 'flow',
-      page: page++,
-      per_page: QUERY_PAGE_SIZE,
-    });
->>>>>>> 9af16a63
 
         if (pageVersions.data.length === 0) {
           foundAllFlowVersions = true;
